--- conflicted
+++ resolved
@@ -8,15 +8,8 @@
 
 noinst_HEADERS = 
 
-<<<<<<< HEAD
 INCLUDES = @ILMBASE_CXXFLAGS@      \
            @NUMPY_CXXFLAGS@        \
            -I$(top_srcdir)/PyImath \
-	   -I$(top_builddir)       \
-=======
-INCLUDES = @ILMBASE_CXXFLAGS@ \
-           @NUMPY_CXXFLAGS@   \
-           -I$(top_srcdir)/PyImath \
-	   -I$(top_builddir)  \
->>>>>>> ea258227
-	   -I$(top_srcdir)/config+	       -I$(top_builddir)       \
+	       -I$(top_srcdir)/config