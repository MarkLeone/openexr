///////////////////////////////////////////////////////////////////////////
//
// Copyright (c) 2008-2011, Industrial Light & Magic, a division of Lucas
// Digital Ltd. LLC
// 
// All rights reserved.
// 
// Redistribution and use in source and binary forms, with or without
// modification, are permitted provided that the following conditions are
// met:
// *       Redistributions of source code must retain the above copyright
// notice, this list of conditions and the following disclaimer.
// *       Redistributions in binary form must reproduce the above
// copyright notice, this list of conditions and the following disclaimer
// in the documentation and/or other materials provided with the
// distribution.
// *       Neither the name of Industrial Light & Magic nor the names of
// its contributors may be used to endorse or promote products derived
// from this software without specific prior written permission. 
// 
// THIS SOFTWARE IS PROVIDED BY THE COPYRIGHT HOLDERS AND CONTRIBUTORS
// "AS IS" AND ANY EXPRESS OR IMPLIED WARRANTIES, INCLUDING, BUT NOT
// LIMITED TO, THE IMPLIED WARRANTIES OF MERCHANTABILITY AND FITNESS FOR
// A PARTICULAR PURPOSE ARE DISCLAIMED. IN NO EVENT SHALL THE COPYRIGHT
// OWNER OR CONTRIBUTORS BE LIABLE FOR ANY DIRECT, INDIRECT, INCIDENTAL,
// SPECIAL, EXEMPLARY, OR CONSEQUENTIAL DAMAGES (INCLUDING, BUT NOT
// LIMITED TO, PROCUREMENT OF SUBSTITUTE GOODS OR SERVICES; LOSS OF USE,
// DATA, OR PROFITS; OR BUSINESS INTERRUPTION) HOWEVER CAUSED AND ON ANY
// THEORY OF LIABILITY, WHETHER IN CONTRACT, STRICT LIABILITY, OR TORT
// (INCLUDING NEGLIGENCE OR OTHERWISE) ARISING IN ANY WAY OUT OF THE USE
// OF THIS SOFTWARE, EVEN IF ADVISED OF THE POSSIBILITY OF SUCH DAMAGE.
//
///////////////////////////////////////////////////////////////////////////

#include <PyImath.h>
#include <PyIex.h>
#include <PyImathExport.h>

namespace PyImath {

template <> PYIMATH_EXPORT const char * BoolArray::name()         { return "BoolArray"; }
<<<<<<< HEAD
=======
template <> PYIMATH_EXPORT const char * SignedCharArray::name()   { return "SignedCharArray"; }
>>>>>>> ea258227
template <> PYIMATH_EXPORT const char * UnsignedCharArray::name() { return "UnsignedCharArray"; }
template <> PYIMATH_EXPORT const char * ShortArray::name()        { return "ShortArray"; }
template <> PYIMATH_EXPORT const char * UnsignedShortArray::name(){ return "UnsignedShortArray"; }
template <> PYIMATH_EXPORT const char * IntArray::name()          { return "IntArray"; }
template <> PYIMATH_EXPORT const char * UnsignedIntArray::name()  { return "UnsignedIntArray"; }
template <> PYIMATH_EXPORT const char * FloatArray::name()        { return "FloatArray"; }
template <> PYIMATH_EXPORT const char * DoubleArray::name()       { return "DoubleArray"; }

}<|MERGE_RESOLUTION|>--- conflicted
+++ resolved
@@ -39,10 +39,7 @@
 namespace PyImath {
 
 template <> PYIMATH_EXPORT const char * BoolArray::name()         { return "BoolArray"; }
-<<<<<<< HEAD
-=======
 template <> PYIMATH_EXPORT const char * SignedCharArray::name()   { return "SignedCharArray"; }
->>>>>>> ea258227
 template <> PYIMATH_EXPORT const char * UnsignedCharArray::name() { return "UnsignedCharArray"; }
 template <> PYIMATH_EXPORT const char * ShortArray::name()        { return "ShortArray"; }
 template <> PYIMATH_EXPORT const char * UnsignedShortArray::name(){ return "UnsignedShortArray"; }
