--- conflicted
+++ resolved
@@ -154,7 +154,10 @@
   FILE ( APPEND ${CMAKE_CURRENT_BINARY_DIR}/config/OpenEXRConfig.h "#define OPENEXR_IMF_HAVE_GCC_INLINE_ASM_AVX 1\n" )
 ENDIF()
   
-<<<<<<< HEAD
+IF (HAVE_SYSCONF_NPROCESSORS_ONLN)
+  FILE ( APPEND ${CMAKE_CURRENT_BINARY_DIR}/config/OpenEXRConfig.h "#define OPENEXR_IMF_HAVE_SYSCONF_NPROCESSORS_ONLN 1\n" )
+ENDIF()
+  
 SET (OPENEXR_LIBSUFFIX "")
 SET (ILMBASE_LIBSUFFIX "")
 IF (NAMESPACE_VERSIONING)
@@ -162,13 +165,7 @@
   # assume same NAMESPACE_VERSION setting for IlmBase for now
   SET ( ILMBASE_LIBSUFFIX "-${OPENEXR_VERSION_API}" )
 ENDIF ()
-=======
-IF (HAVE_SYSCONF_NPROCESSORS_ONLN)
-  FILE ( APPEND ${CMAKE_CURRENT_BINARY_DIR}/config/OpenEXRConfig.h "#define OPENEXR_IMF_HAVE_SYSCONF_NPROCESSORS_ONLN 1\n" )
-ENDIF()
-
->>>>>>> 3053375a
-  
+
 ##########################
 # IlmImf library
 ##########################
