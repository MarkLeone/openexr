///////////////////////////////////////////////////////////////////////////
//
// Copyright (c) 2011, Industrial Light & Magic, a division of Lucas
// Digital Ltd. LLC
//
// All rights reserved.
//
// Redistribution and use in source and binary forms, with or without
// modification, are permitted provided that the following conditions are
// met:
// *       Redistributions of source code must retain the above copyright
// notice, this list of conditions and the following disclaimer.
// *       Redistributions in binary form must reproduce the above
// copyright notice, this list of conditions and the following disclaimer
// in the documentation and/or other materials provided with the
// distribution.
// *       Neither the name of Industrial Light & Magic nor the names of
// its contributors may be used to endorse or promote products derived
// from this software without specific prior written permission.
//
// THIS SOFTWARE IS PROVIDED BY THE COPYRIGHT HOLDERS AND CONTRIBUTORS
// "AS IS" AND ANY EXPRESS OR IMPLIED WARRANTIES, INCLUDING, BUT NOT
// LIMITED TO, THE IMPLIED WARRANTIES OF MERCHANTABILITY AND FITNESS FOR
// A PARTICULAR PURPOSE ARE DISCLAIMED. IN NO EVENT SHALL THE COPYRIGHT
// OWNER OR CONTRIBUTORS BE LIABLE FOR ANY DIRECT, INDIRECT, INCIDENTAL,
// SPECIAL, EXEMPLARY, OR CONSEQUENTIAL DAMAGES (INCLUDING, BUT NOT
// LIMITED TO, PROCUREMENT OF SUBSTITUTE GOODS OR SERVICES; LOSS OF USE,
// DATA, OR PROFITS; OR BUSINESS INTERRUPTION) HOWEVER CAUSED AND ON ANY
// THEORY OF LIABILITY, WHETHER IN CONTRACT, STRICT LIABILITY, OR TORT
// (INCLUDING NEGLIGENCE OR OTHERWISE) ARISING IN ANY WAY OUT OF THE USE
// OF THIS SOFTWARE, EVEN IF ADVISED OF THE POSSIBILITY OF SUCH DAMAGE.
//
///////////////////////////////////////////////////////////////////////////

//-----------------------------------------------------------------------------
//
//      class DeepTiledInputFile
//
//-----------------------------------------------------------------------------

#include <ImfDeepTiledInputFile.h>
#include <ImfTileDescriptionAttribute.h>
#include <ImfChannelList.h>
#include <ImfMisc.h>
#include <ImfTiledMisc.h>
#include <ImfStdIO.h>
#include <ImfCompressor.h>
#include "ImathBox.h"
#include <ImfXdr.h>
#include <ImfConvert.h>
#include <ImfVersion.h>
#include <ImfTileOffsets.h>
#include <ImfThreading.h>
#include <ImfPartType.h>
#include <ImfMultiPartInputFile.h>
#include "IlmThreadPool.h"
#include "IlmThreadSemaphore.h"
#include "IlmThreadMutex.h"
#include "ImathVec.h"
#include "Iex.h"
#include <string>
#include <vector>
#include <algorithm>
#include <assert.h>
#include <limits>

<<<<<<< HEAD
#include "ImfNamespace.h"
=======
#include "ImfInputStreamMutex.h"
#include "ImfInputPartData.h"

#include "OpenEXRConfig.h"
>>>>>>> fbdf1b7e

OPENEXR_IMF_INTERNAL_NAMESPACE_SOURCE_ENTER

using Imath::Box2i;
using Imath::V2i;
using std::string;
using std::vector;
using std::min;
using std::max;
using IlmThread::Mutex;
using IlmThread::Lock;
using IlmThread::Semaphore;
using IlmThread::Task;
using IlmThread::TaskGroup;
using IlmThread::ThreadPool;

namespace {

struct TInSliceInfo
{
    PixelType           typeInFrameBuffer;
    PixelType           typeInFile;
    char*               pointerArrayBase;
    size_t              xStride;
    size_t              yStride;
    ptrdiff_t           sampleStride;
    bool                fill;
    bool                skip;
    double              fillValue;
    int                 xTileCoords;
    int                 yTileCoords;

    TInSliceInfo (PixelType typeInFrameBuffer = HALF,
                  char * base = NULL,
                  PixelType typeInFile = HALF,
                  size_t xStride = 0,
                  size_t yStride = 0,
                  ptrdiff_t sampleStride = 0,
                  bool fill = false,
                  bool skip = false,
                  double fillValue = 0.0,
                  int xTileCoords = 0,
                  int yTileCoords = 0);
};


TInSliceInfo::TInSliceInfo (PixelType tifb,
                            char * b,
                            PixelType tifl,
                            size_t xs, size_t ys,
                            ptrdiff_t spst,
                            bool f, bool s,
                            double fv,
                            int xtc,
                            int ytc)
:
    typeInFrameBuffer (tifb),
    typeInFile (tifl),
    pointerArrayBase (b),
    xStride (xs),
    yStride (ys),
    sampleStride (spst),
    fill (f),
    skip (s),
    fillValue (fv),
    xTileCoords (xtc),
    yTileCoords (ytc)
{
    // empty
}


struct TileBuffer
{
    Array2D<unsigned int>       sampleCount;
    const char *                uncompressedData;
    char *                      buffer;
    Int64                         dataSize;
    Int64                         uncompressedDataSize;
    Compressor *                compressor;
    Compressor::Format          format;
    int                         dx;
    int                         dy;
    int                         lx;
    int                         ly;
    bool                        hasException;
    string                      exception;

     TileBuffer ();
    ~TileBuffer ();

    inline void         wait () {_sem.wait();}
    inline void         post () {_sem.post();}

 protected:

    Semaphore _sem;
};


TileBuffer::TileBuffer ():
    uncompressedData (0),
    buffer (0),
    dataSize (0),
    compressor (0),
    format (defaultFormat (compressor)),
    dx (-1),
    dy (-1),
    lx (-1),
    ly (-1),
    hasException (false),
    exception (),
    _sem (1)
{
    // empty
}


TileBuffer::~TileBuffer ()
{
    delete compressor;
}

} // namespace


class MultiPartInputFile;


//
// struct TiledInputFile::Data stores things that will be
// needed between calls to readTile()
//

struct DeepTiledInputFile::Data: public Mutex
{
    Header          header;                         // the image header
    TileDescription tileDesc;                       // describes the tile layout
    int             version;                        // file's version
    DeepFrameBuffer frameBuffer;                    // framebuffer to write into
    LineOrder       lineOrder;                      // the file's lineorder
    int             minX;                           // data window's min x coord
    int             maxX;                           // data window's max x coord
    int             minY;                           // data window's min y coord
    int             maxY;                           // data window's max x coord

    int             numXLevels;                     // number of x levels
    int             numYLevels;                     // number of y levels
    int *           numXTiles;                      // number of x tiles at a level
    int *           numYTiles;                      // number of y tiles at a level

    TileOffsets     tileOffsets;                    // stores offsets in file for
    // each tile

    bool            fileIsComplete;                 // True if no tiles are missing
                                                    // in the file

    vector<TInSliceInfo*> slices;                    // info about channels in file

                                                    // ourselves? or does someone
                                                    // else do it?

    int             partNumber;                     // part number

    bool            multiPartBackwardSupport;       // if we are reading a multipart file
                                                    // using OpenEXR 1.7 API

    int             numThreads;                     // number of threads

    MultiPartInputFile* multiPartFile;              // the MultiPartInputFile used to
                                                    // support backward compatibility

    vector<TileBuffer*> tileBuffers;                // each holds a single tile

    bool            memoryMapped;                   // if the stream is memory mapped

    char*           sampleCountSliceBase;           // pointer to the start of
                                                    // the sample count array
    ptrdiff_t       sampleCountXStride;             // x stride of the sample count array
    ptrdiff_t       sampleCountYStride;             // y stride of the sample count array

    int             sampleCountXTileCoords;         // the value of xTileCoords from the
                                                    // sample count slice
    int             sampleCountYTileCoords;         // the value of yTileCoords from the
                                                    // sample count slice

    Array<char>     sampleCountTableBuffer;         // the buffer for sample count table

    Compressor*     sampleCountTableComp;           // the decompressor for sample count table

    Int64           maxSampleCountTableSize;        // the max size in bytes for a pixel
                                                    // sample count table
                                                    
    InputStreamMutex *  _streamData;
    bool                _deleteStream; // should we delete the stream
     Data (int numThreads);
    ~Data ();

    inline TileBuffer * getTileBuffer (int number);
                                                    // hash function from tile indices
                                                    // into our vector of tile buffers

    int&                getSampleCount(int x, int y);
                                                    // get the number of samples
                                                    // in each pixel
};


DeepTiledInputFile::Data::Data (int numThreads):
    numXTiles (0),
    numYTiles (0),
    partNumber (-1),
    multiPartBackwardSupport(false),
    numThreads(numThreads),
    memoryMapped(false),
    _streamData(NULL),
    _deleteStream(false)
{
    //
    // We need at least one tileBuffer, but if threading is used,
    // to keep n threads busy we need 2*n tileBuffers
    //

    tileBuffers.resize (max (1, 2 * numThreads));
}


DeepTiledInputFile::Data::~Data ()
{
    delete [] numXTiles;
    delete [] numYTiles;

    for (size_t i = 0; i < tileBuffers.size(); i++)
        delete tileBuffers[i];

    if (multiPartBackwardSupport)
        delete multiPartFile;

    for (size_t i = 0; i < slices.size(); i++)
        delete slices[i];
}


TileBuffer*
DeepTiledInputFile::Data::getTileBuffer (int number)
{
    return tileBuffers[number % tileBuffers.size()];
}


int&
DeepTiledInputFile::Data::getSampleCount(int x, int y)
{
    return sampleCount(sampleCountSliceBase,
                       sampleCountXStride,
                       sampleCountYStride,
                       x, y);
}


namespace {

void
readTileData (InputStreamMutex *streamData,
              DeepTiledInputFile::Data *ifd,
              int dx, int dy,
              int lx, int ly,
              char *&buffer,
              Int64 &dataSize,
              Int64 &unpackedDataSize)
{
    //
    // Read a single tile block from the file and into the array pointed
    // to by buffer.  If the file is memory-mapped, then we change where
    // buffer points instead of writing into the array (hence buffer needs
    // to be a reference to a char *).
    //

    //
    // Look up the location for this tile in the Index and
    // seek to that position if necessary
    //

    Int64 tileOffset = ifd->tileOffsets (dx, dy, lx, ly);

    if (tileOffset == 0)
    {
        THROW (Iex::InputExc, "Tile (" << dx << ", " << dy << ", " <<
                              lx << ", " << ly << ") is missing.");
    }

    //
    // In a multi-part file, the next chunk does not need to
    // belong to the same part, so we have to compare the
    // offset here.
    //

    if ( !isMultiPart(ifd->version) )
    {
        if (streamData->currentPosition != tileOffset)
            streamData->is->seekg(tileOffset);
    }
    else
    {
        //
        // In a multi-part file, the file pointer may be moved by other
        // parts, so we have to ask tellg() where we are.
        //
        if (streamData->is->tellg() != tileOffset)
            streamData->is->seekg (tileOffset);
    }

    //
    // Read the first few bytes of the tile (the header).
    // Verify that the tile coordinates and the level number
    // are correct.
    //

    int tileXCoord, tileYCoord, levelX, levelY;

    if (isMultiPart(ifd->version))
    {
        int partNumber;
        Xdr::read <StreamIO> (*streamData->is, partNumber);
        if (partNumber != ifd->partNumber)
        {
            THROW (Iex::ArgExc, "Unexpected part number " << partNumber
                   << ", should be " << ifd->partNumber << ".");
        }
    }

    Xdr::read <StreamIO> (*streamData->is, tileXCoord);
    Xdr::read <StreamIO> (*streamData->is, tileYCoord);
    Xdr::read <StreamIO> (*streamData->is, levelX);
    Xdr::read <StreamIO> (*streamData->is, levelY);

    Int64 tableSize;
    Xdr::read <StreamIO> (*streamData->is, tableSize);

    Xdr::read <StreamIO> (*streamData->is, dataSize);
    Xdr::read <StreamIO> (*streamData->is, unpackedDataSize);


    //
    // Skip the pixel sample count table because we have read this data.
    //

    Xdr::skip <StreamIO> (*streamData->is, tableSize);


    if (tileXCoord != dx)
        throw Iex::InputExc ("Unexpected tile x coordinate.");

    if (tileYCoord != dy)
        throw Iex::InputExc ("Unexpected tile y coordinate.");

    if (levelX != lx)
        throw Iex::InputExc ("Unexpected tile x level number coordinate.");

    if (levelY != ly)
        throw Iex::InputExc ("Unexpected tile y level number coordinate.");

    //
    // Read the pixel data.
    //

    if (streamData->is->isMemoryMapped ())
        buffer = streamData->is->readMemoryMapped (dataSize);
    else
    {
        // (TODO) check if the packed data size is too big?
        // (TODO) better memory management here. Don't delete buffer everytime.
        if (buffer != 0) delete[] buffer;
        buffer = new char[dataSize];
        streamData->is->read (buffer, dataSize);
    }

    //
    // Keep track of which tile is the next one in
    // the file, so that we can avoid redundant seekg()
    // operations (seekg() can be fairly expensive).
    //

    streamData->currentPosition = tileOffset + 4 * Xdr::size<int>() +
                                  3 * Xdr::size<Int64>()            +
                                  tableSize                         +
                                  dataSize;
}


void
readNextTileData (InputStreamMutex *streamData,
                  DeepTiledInputFile::Data *ifd,
                  int &dx, int &dy,
                  int &lx, int &ly,
                  char * & buffer,
                  Int64 &dataSize,
                  Int64 &unpackedDataSize)
{
    //
    // Read the next tile block from the file
    //

    //
    // Read the first few bytes of the tile (the header).
    //

    Xdr::read <StreamIO> (*streamData->is, dx);
    Xdr::read <StreamIO> (*streamData->is, dy);
    Xdr::read <StreamIO> (*streamData->is, lx);
    Xdr::read <StreamIO> (*streamData->is, ly);

    Int64 tableSize;
    Xdr::read <StreamIO> (*streamData->is, tableSize);

    Xdr::read <StreamIO> (*streamData->is, dataSize);
    Xdr::read <StreamIO> (*streamData->is, unpackedDataSize);

    //
    // Skip the pixel sample count table because we have read this data.
    //

    Xdr::skip <StreamIO> (*streamData->is, tableSize);

    //
    // Read the pixel data.
    //

    streamData->is->read (buffer, dataSize);

    //
    // Keep track of which tile is the next one in
    // the file, so that we can avoid redundant seekg()
    // operations (seekg() can be fairly expensive).
    //

    streamData->currentPosition += 4 * Xdr::size<int>()   +
                                   3 * Xdr::size<Int64>() +
                                   tableSize              +
                                   dataSize;
}


//
// A TileBufferTask encapsulates the task of uncompressing
// a single tile and copying it into the frame buffer.
//

class TileBufferTask : public Task
{
  public:

    TileBufferTask (TaskGroup *group,
                    DeepTiledInputFile::Data *ifd,
                    TileBuffer *tileBuffer);

    virtual ~TileBufferTask ();

    virtual void                execute ();

  private:

    DeepTiledInputFile::Data *      _ifd;
    TileBuffer *                _tileBuffer;
};


TileBufferTask::TileBufferTask
    (TaskGroup *group,
     DeepTiledInputFile::Data *ifd,
     TileBuffer *tileBuffer)
:
    Task (group),
    _ifd (ifd),
    _tileBuffer (tileBuffer)
{
    // empty
}


TileBufferTask::~TileBufferTask ()
{
    //
    // Signal that the tile buffer is now free
    //

    _tileBuffer->post ();
}


void
TileBufferTask::execute ()
{
    try
    {
        //
        // Calculate information about the tile
        //

        Box2i tileRange = OPENEXR_IMF_INTERNAL_NAMESPACE::dataWindowForTile (
                _ifd->tileDesc,
                _ifd->minX, _ifd->maxX,
                _ifd->minY, _ifd->maxY,
                _tileBuffer->dx,
                _tileBuffer->dy,
                _tileBuffer->lx,
                _tileBuffer->ly);

        //
        // Get the size of the tile.
        //

        Array<unsigned int> numPixelsPerScanLine;
        numPixelsPerScanLine.resizeErase(tileRange.max.y - tileRange.min.y + 1);

        int sizeOfTile = 0;
        int maxBytesPerTileLine = 0;

        for (int y = tileRange.min.y; y <= tileRange.max.y; y++)
        {
            numPixelsPerScanLine[y - tileRange.min.y] = 0;

            int bytesPerLine = 0;

            for (int x = tileRange.min.x; x <= tileRange.max.x; x++)
            {
                int xOffset = _ifd->sampleCountXTileCoords * tileRange.min.x;
                int yOffset = _ifd->sampleCountYTileCoords * tileRange.min.y;

                int count = _ifd->getSampleCount(x - xOffset, y - yOffset);
                for (unsigned int c = 0; c < _ifd->slices.size(); ++c)
                {
                    sizeOfTile += count * pixelTypeSize(_ifd->slices[c]->typeInFile);
                    bytesPerLine += count * pixelTypeSize(_ifd->slices[c]->typeInFile);
                }
                numPixelsPerScanLine[y - tileRange.min.y] += count;
            }

            if (bytesPerLine > maxBytesPerTileLine)
                maxBytesPerTileLine = bytesPerLine;
        }

        // (TODO) don't do this every time.
        if (_tileBuffer->compressor != 0)
            delete _tileBuffer->compressor;
        _tileBuffer->compressor = newTileCompressor
                                  (_ifd->header.compression(),
                                   maxBytesPerTileLine,
                                   _ifd->tileDesc.ySize,
                                   _ifd->header);

        //
        // Uncompress the data, if necessary
        //

        if (_tileBuffer->compressor && _tileBuffer->dataSize < Int64(sizeOfTile))
        {
            _tileBuffer->format = _tileBuffer->compressor->format();

            _tileBuffer->dataSize = _tileBuffer->compressor->uncompressTile
                (_tileBuffer->buffer, _tileBuffer->dataSize,
                 tileRange, _tileBuffer->uncompressedData);
        }
        else
        {
            //
            // If the line is uncompressed, it's in XDR format,
            // regardless of the compressor's output format.
            //

            _tileBuffer->format = Compressor::XDR;
            _tileBuffer->uncompressedData = _tileBuffer->buffer;
        }

        //
        // Convert the tile of pixel data back from the machine-independent
        // representation, and store the result in the frame buffer.
        //

        const char *readPtr = _tileBuffer->uncompressedData;
                                                        // points to where we
                                                        // read from in the
                                                        // tile block

        //
        // Iterate over the scan lines in the tile.
        //

        for (int y = tileRange.min.y; y <= tileRange.max.y; ++y)
        {
            //
            // Iterate over all image channels.
            //

            for (unsigned int i = 0; i < _ifd->slices.size(); ++i)
            {
                TInSliceInfo &slice = *_ifd->slices[i];

                //
                // These offsets are used to facilitate both
                // absolute and tile-relative pixel coordinates.
                //

                int xOffsetForData = (slice.xTileCoords == 0) ? 0 : tileRange.min.x;
                int yOffsetForData = (slice.yTileCoords == 0) ? 0 : tileRange.min.y;
                int xOffsetForSampleCount =
                        (_ifd->sampleCountXTileCoords == 0) ? 0 : tileRange.min.x;
                int yOffsetForSampleCount =
                        (_ifd->sampleCountYTileCoords == 0) ? 0 : tileRange.min.y;

                //
                // Fill the frame buffer with pixel data.
                //

                if (slice.skip)
                {
                    //
                    // The file contains data for this channel, but
                    // the frame buffer contains no slice for this channel.
                    //

                    skipChannel (readPtr, slice.typeInFile,
                                 numPixelsPerScanLine[y - tileRange.min.y]);
                }
                else
                {
                    //
                    // The frame buffer contains a slice for this channel.
                    //

                    copyIntoDeepFrameBuffer (readPtr, slice.pointerArrayBase,
                                             _ifd->sampleCountSliceBase,
                                             _ifd->sampleCountXStride,
                                             _ifd->sampleCountYStride,
                                             y,
                                             tileRange.min.x,
                                             tileRange.max.x,
                                             xOffsetForSampleCount, yOffsetForSampleCount,
                                             xOffsetForData, yOffsetForData,
                                             slice.sampleStride, 
                                             slice.xStride,
                                             slice.yStride,
                                             slice.fill,
                                             slice.fillValue, _tileBuffer->format,
                                             slice.typeInFrameBuffer,
                                             slice.typeInFile);
                }
            }
        }
    }
    catch (std::exception &e)
    {
        if (!_tileBuffer->hasException)
        {
            _tileBuffer->exception = e.what ();
            _tileBuffer->hasException = true;
        }
    }
    catch (...)
    {
        if (!_tileBuffer->hasException)
        {
            _tileBuffer->exception = "unrecognized exception";
            _tileBuffer->hasException = true;
        }
    }
}


TileBufferTask *
newTileBufferTask
    (TaskGroup *group,
     DeepTiledInputFile::Data *ifd,
     int number,
     int dx, int dy,
     int lx, int ly)
{
    //
    // Wait for a tile buffer to become available,
    // fill the buffer with raw data from the file,
    // and create a new TileBufferTask whose execute()
    // method will uncompress the tile and copy the
    // tile's pixels into the frame buffer.
    //

    TileBuffer *tileBuffer = ifd->getTileBuffer (number);

    try
    {
        tileBuffer->wait();

        tileBuffer->dx = dx;
        tileBuffer->dy = dy;
        tileBuffer->lx = lx;
        tileBuffer->ly = ly;

        tileBuffer->uncompressedData = 0;

        readTileData (ifd->_streamData, ifd, dx, dy, lx, ly,
                      tileBuffer->buffer,
                      tileBuffer->dataSize,
                      tileBuffer->uncompressedDataSize);
    }
    catch (...)
    {
        //
        // Reading from the file caused an exception.
        // Signal that the tile buffer is free, and
        // re-throw the exception.
        //

        tileBuffer->post();
        throw;
    }

    return new TileBufferTask (group, ifd, tileBuffer);
}


} // namespace


DeepTiledInputFile::DeepTiledInputFile (const char fileName[], int numThreads):
    _data (new Data (numThreads))
{
    _data->_deleteStream=true;
    //
    // This constructor is called when a user
    // explicitly wants to read a tiled file.
    //

    IStream* is = 0;
    try
    {
        is = new StdIFStream (fileName);
        readMagicNumberAndVersionField(*is, _data->version);

        //
        // Compatibility to read multpart file.
        //
        if (isMultiPart(_data->version))
        {
            compatibilityInitialize(*is);
        }
        else
        {
            _data->_streamData = new InputStreamMutex();
            _data->_streamData->is = is;
            _data->header.readFrom (*_data->_streamData->is, _data->version);
            initialize();
            _data->tileOffsets.readFrom (*(_data->_streamData->is), _data->fileIsComplete,false,true);
            _data->_streamData->currentPosition = _data->_streamData->is->tellg();
        }
    }
    catch (Iex::BaseExc &e)
    {
        if (is)          delete is;
        if (_data->_streamData) delete _data->_streamData;
        if (_data)       delete _data;

        REPLACE_EXC (e, "Cannot open image file "
                        "\"" << fileName << "\". " << e);
        throw;
    }
    catch (...)
    {
        if (is)          delete is;
        if (_data && _data->_streamData) delete _data->_streamData;
        if (_data)       delete _data;

        throw;
    }
}


DeepTiledInputFile::DeepTiledInputFile (OPENEXR_IMF_INTERNAL_NAMESPACE::IStream &is, int numThreads):
    _data (new Data (numThreads))
{
    _data->_streamData=0;
    _data->_deleteStream=false;
    
    //
    // This constructor is called when a user
    // explicitly wants to read a tiled file.
    //

    try
    {
        readMagicNumberAndVersionField(is, _data->version);

        //
        // Backward compatibility to read multpart file.
        //
        if (isMultiPart(_data->version))
        {
            compatibilityInitialize(is);
        }
        else
        {
            _data->_streamData = new InputStreamMutex();
            _data->_streamData->is = &is;
            _data->header.readFrom (*_data->_streamData->is, _data->version);
            initialize();
            // file is guaranteed not to be multipart, but is deep
            _data->tileOffsets.readFrom (*(_data->_streamData->is), _data->fileIsComplete, false,true);
            _data->memoryMapped = _data->_streamData->is->isMemoryMapped();
            _data->_streamData->currentPosition = _data->_streamData->is->tellg();
        }
    }
    catch (Iex::BaseExc &e)
    {
        if (_data && _data->_streamData) delete _data->_streamData;
        if (_data)       delete _data;

        REPLACE_EXC (e, "Cannot open image file "
                        "\"" << is.fileName() << "\". " << e);
        throw;
    }
    catch (...)
    {
        if (_data && _data->_streamData) delete _data->_streamData;
        if (_data)       delete _data;

        throw;
    }
}


DeepTiledInputFile::DeepTiledInputFile (const Header &header,
                                        OPENEXR_IMF_INTERNAL_NAMESPACE::IStream *is,
                                        int version,
                                        int numThreads) :
    _data (new Data (numThreads))
    
{
    _data->_streamData->is = is;
    _data->_deleteStream=false;
    
    //
    // This constructor called by class Imf::InputFile
    // when a user wants to just read an image file, and
    // doesn't care or know if the file is tiled.
    // No need to have backward compatibility here, because
    // we have the header.
    //

    _data->header = header;
    _data->version = version;
    initialize();
    _data->tileOffsets.readFrom (*(_data->_streamData->is), _data->fileIsComplete,false,true);
    _data->memoryMapped = is->isMemoryMapped();
    _data->_streamData->currentPosition = _data->_streamData->is->tellg();
}


DeepTiledInputFile::DeepTiledInputFile (InputPartData* part) :
    _data (new Data (part->numThreads))
{
    _data->_deleteStream=false;
    multiPartInitialize(part);
}


void
DeepTiledInputFile::compatibilityInitialize(OPENEXR_IMF_INTERNAL_NAMESPACE::IStream& is)
{
    is.seekg(0);
    //
    // Construct a MultiPartInputFile, initialize TiledInputFile
    // with the part 0 data.
    // (TODO) maybe change the third parameter of the constructor of MultiPartInputFile later.
    //
    _data->multiPartBackwardSupport = true;
    _data->multiPartFile = new MultiPartInputFile(is, _data->numThreads);
    InputPartData* part = _data->multiPartFile->getPart(0);

    multiPartInitialize(part);
}


void
DeepTiledInputFile::multiPartInitialize(InputPartData* part)
{
    if (isTiled(part->header.type()) == false)
        throw Iex::ArgExc("Can't build a DeepTiledInputFile from a scanline part.");

    _data->_streamData = part->mutex;
    _data->header = part->header;
    _data->version = part->version;
    _data->partNumber = part->partNumber;
    _data->memoryMapped = _data->_streamData->is->isMemoryMapped();
    initialize();
    _data->tileOffsets.readFrom(part->chunkOffsets , _data->fileIsComplete);
    _data->_streamData->currentPosition = _data->_streamData->is->tellg();
}


void
DeepTiledInputFile::initialize ()
{
    if (_data->partNumber == -1)
        if (_data->header.type() != DEEPTILE)
            throw Iex::ArgExc ("Expected a deep tiled file but the file is not deep tiled.");

    _data->header.sanityCheck (true);

    _data->tileDesc = _data->header.tileDescription();
    _data->lineOrder = _data->header.lineOrder();

    //
    // Save the dataWindow information
    //

    const Box2i &dataWindow = _data->header.dataWindow();
    _data->minX = dataWindow.min.x;
    _data->maxX = dataWindow.max.x;
    _data->minY = dataWindow.min.y;
    _data->maxY = dataWindow.max.y;

    //
    // Precompute level and tile information to speed up utility functions
    //

    precalculateTileInfo (_data->tileDesc,
                          _data->minX, _data->maxX,
                          _data->minY, _data->maxY,
                          _data->numXTiles, _data->numYTiles,
                          _data->numXLevels, _data->numYLevels);

    //
    // Create all the TileBuffers and allocate their internal buffers
    //

    _data->tileOffsets = TileOffsets (_data->tileDesc.mode,
                                      _data->numXLevels,
                                      _data->numYLevels,
                                      _data->numXTiles,
                                      _data->numYTiles);

    for (size_t i = 0; i < _data->tileBuffers.size(); i++)
        _data->tileBuffers[i] = new TileBuffer ();

    _data->maxSampleCountTableSize = _data->tileDesc.ySize *
                                     _data->tileDesc.xSize *
                                     sizeof(int);

    _data->sampleCountTableBuffer.resizeErase(_data->maxSampleCountTableSize);

   _data->sampleCountTableComp = newCompressor(_data->header.compression(),
                                                _data->maxSampleCountTableSize,
                                                _data->header);
}


DeepTiledInputFile::~DeepTiledInputFile ()
{
    if (!_data->memoryMapped)
        for (size_t i = 0; i < _data->tileBuffers.size(); i++)
            if (_data->tileBuffers[i]->buffer != 0)
                delete [] _data->tileBuffers[i]->buffer;

    if (_data->_deleteStream)
        delete _data->_streamData->is;

    //
    // (TODO) we should have a way to tell if the stream data is owned by this file or
    // by a parent multipart file.
    //

    if (_data->partNumber == -1)
        delete _data->_streamData;

    delete _data;
}


const char *
DeepTiledInputFile::fileName () const
{
    return _data->_streamData->is->fileName();
}


const Header &
DeepTiledInputFile::header () const
{
    return _data->header;
}


int
DeepTiledInputFile::version () const
{
    return _data->version;
}


void
DeepTiledInputFile::setFrameBuffer (const DeepFrameBuffer &frameBuffer)
{
    Lock lock (*_data->_streamData);

    //
    // Set the frame buffer
    //

    //
    // Check if the new frame buffer descriptor is
    // compatible with the image file header.
    //

    const ChannelList &channels = _data->header.channels();

    for (DeepFrameBuffer::ConstIterator j = frameBuffer.begin();
         j != frameBuffer.end();
         ++j)
    {
        ChannelList::ConstIterator i = channels.find (j.name());

        if (i == channels.end())
            continue;

        if (i.channel().xSampling != j.slice().xSampling ||
            i.channel().ySampling != j.slice().ySampling)
            THROW (Iex::ArgExc, "X and/or y subsampling factors "
                                "of \"" << i.name() << "\" channel "
                                "of input file \"" << fileName() << "\" are "
                                "not compatible with the frame buffer's "
                                "subsampling factors.");
    }

    //
    // Store the pixel sample count table.
    // (TODO) Support for different sampling rates?
    //

    const Slice& sampleCountSlice = frameBuffer.getSampleCountSlice();
    if (sampleCountSlice.base == 0)
    {
        throw Iex::ArgExc ("Invalid base pointer, please set a proper sample count slice.");
    }
    else
    {
        _data->sampleCountSliceBase = sampleCountSlice.base;
        _data->sampleCountXStride = sampleCountSlice.xStride;
        _data->sampleCountYStride = sampleCountSlice.yStride;
        _data->sampleCountXTileCoords = sampleCountSlice.xTileCoords;
        _data->sampleCountYTileCoords = sampleCountSlice.yTileCoords;
    }

    //
    // Initialize the slice table for readPixels().
    //

    vector<TInSliceInfo*> slices;
    ChannelList::ConstIterator i = channels.begin();

    for (DeepFrameBuffer::ConstIterator j = frameBuffer.begin();
         j != frameBuffer.end();
         ++j)
    {
        while (i != channels.end() && strcmp (i.name(), j.name()) < 0)
        {
            //
            // Channel i is present in the file but not
            // in the frame buffer; data for channel i
            // will be skipped during readPixels().
            //

            slices.push_back (new TInSliceInfo (i.channel().type,
                                                NULL,
                                                i.channel().type,
                                                0,      // xStride
                                                0,      // yStride
                                                0,      // sampleStride
                                                false,  // fill
                                                true,   // skip
                                                0.0));  // fillValue
            ++i;
        }

        bool fill = false;

        if (i == channels.end() || strcmp (i.name(), j.name()) > 0)
        {
            //
            // Channel i is present in the frame buffer, but not in the file.
            // In the frame buffer, slice j will be filled with a default value.
            //

            fill = true;
        }

        slices.push_back (new TInSliceInfo (j.slice().type,
                                            j.slice().base,
                                            fill? j.slice().type: i.channel().type,
                                            j.slice().xStride,
                                            j.slice().yStride,
                                            j.slice().sampleStride,
                                            fill,
                                            false, // skip
                                            j.slice().fillValue,
                                            (j.slice().xTileCoords)? 1: 0,
                                            (j.slice().yTileCoords)? 1: 0));


        if (i != channels.end() && !fill)
            ++i;
    }

    // (TODO) inspect the following code. It's additional to the scanline input file.
    // Is this needed?

    while (i != channels.end())
    {
        //
        // Channel i is present in the file but not
        // in the frame buffer; data for channel i
        // will be skipped during readPixels().
        //

        slices.push_back (new TInSliceInfo (i.channel().type,
                                            NULL,
                                            i.channel().type,
                                            0, // xStride
                                            0, // yStride
                                            0, // sampleStride
                                            false,  // fill
                                            true, // skip
                                            0.0)); // fillValue
        ++i;
    }

    //
    // Store the new frame buffer.
    //

    _data->frameBuffer = frameBuffer;

    for (size_t i = 0; i < _data->slices.size(); i++)
        delete _data->slices[i];
    _data->slices = slices;
}


const DeepFrameBuffer &
DeepTiledInputFile::frameBuffer () const
{
    Lock lock (*_data->_streamData);
    return _data->frameBuffer;
}


bool
DeepTiledInputFile::isComplete () const
{
    return _data->fileIsComplete;
}


void
DeepTiledInputFile::readTiles (int dx1, int dx2, int dy1, int dy2, int lx, int ly)
{
    //
    // Read a range of tiles from the file into the framebuffer
    //

    try
    {
        Lock lock (*_data->_streamData);

        if (_data->slices.size() == 0)
            throw Iex::ArgExc ("No frame buffer specified "
                               "as pixel data destination.");

        if (!isValidLevel (lx, ly))
            THROW (Iex::ArgExc,
                   "Level coordinate "
                   "(" << lx << ", " << ly << ") "
                   "is invalid.");

        //
        // Determine the first and last tile coordinates in both dimensions.
        // We always attempt to read the range of tiles in the order that
        // they are stored in the file.
        //

        if (dx1 > dx2)
            std::swap (dx1, dx2);

        if (dy1 > dy2)
            std::swap (dy1, dy2);

        int dyStart = dy1;
        int dyStop  = dy2 + 1;
        int dY      = 1;

        if (_data->lineOrder == DECREASING_Y)
        {
            dyStart = dy2;
            dyStop  = dy1 - 1;
            dY      = -1;
        }

        //
        // Create a task group for all tile buffer tasks.  When the
        // task group goes out of scope, the destructor waits until
        // all tasks are complete.
        //

        {
            TaskGroup taskGroup;
            int tileNumber = 0;

            for (int dy = dyStart; dy != dyStop; dy += dY)
            {
                for (int dx = dx1; dx <= dx2; dx++)
                {
                    if (!isValidTile (dx, dy, lx, ly))
                        THROW (Iex::ArgExc,
                               "Tile (" << dx << ", " << dy << ", " <<
                               lx << "," << ly << ") is not a valid tile.");

                    ThreadPool::addGlobalTask (newTileBufferTask (&taskGroup,
                                                                  _data,
                                                                  tileNumber++,
                                                                  dx, dy,
                                                                  lx, ly));
                }
            }

            //
            // finish all tasks
            //
        }

        //
        // Exeption handling:
        //
        // TileBufferTask::execute() may have encountered exceptions, but
        // those exceptions occurred in another thread, not in the thread
        // that is executing this call to TiledInputFile::readTiles().
        // TileBufferTask::execute() has caught all exceptions and stored
        // the exceptions' what() strings in the tile buffers.
        // Now we check if any tile buffer contains a stored exception; if
        // this is the case then we re-throw the exception in this thread.
        // (It is possible that multiple tile buffers contain stored
        // exceptions.  We re-throw the first exception we find and
        // ignore all others.)
        //

        const string *exception = 0;

        for (size_t i = 0; i < _data->tileBuffers.size(); ++i)
        {
            TileBuffer *tileBuffer = _data->tileBuffers[i];

            if (tileBuffer->hasException && !exception)
                exception = &tileBuffer->exception;

            tileBuffer->hasException = false;
        }

        if (exception)
            throw Iex::IoExc (*exception);
    }
    catch (Iex::BaseExc &e)
    {
        REPLACE_EXC (e, "Error reading pixel data from image "
                        "file \"" << fileName() << "\". " << e);
        throw;
    }
}


void
DeepTiledInputFile::readTiles (int dx1, int dx2, int dy1, int dy2, int l)
{
    readTiles (dx1, dx2, dy1, dy2, l, l);
}


void
DeepTiledInputFile::readTile (int dx, int dy, int lx, int ly)
{
    readTiles (dx, dx, dy, dy, lx, ly);
}


void
DeepTiledInputFile::readTile (int dx, int dy, int l)
{
    readTile (dx, dy, l, l);
}


void
DeepTiledInputFile::rawTileData (int &dx, int &dy,
                             int &lx, int &ly,
                             char * pixelData,
                             Int64 &pixelDataSize) const
{
     if (!isValidTile (dx, dy, lx, ly))
               throw Iex::ArgExc ("Tried to read a tile outside "
                                   "the image file's data window.");
    
     Int64 tileOffset = _data->tileOffsets (dx, dy, lx, ly);
                                   
     if(tileOffset == 0)
     {
        THROW (Iex::InputExc, "Tile (" << dx << ", " << dy << ", " <<
        lx << ", " << ly << ") is missing.");
     }
     
     Lock lock(*_data->_streamData);
                                   
     if (_data->_streamData->is->tellg() != tileOffset)
                                          _data->_streamData->is->seekg (tileOffset);
                                   
     
     //
     // Read the first few bytes of the tile (the header).
     // Verify that the tile coordinates and the level number
     // are correct.
     //
     
     int tileXCoord, tileYCoord, levelX, levelY;
     
     if (isMultiPart(_data->version))
     {
         int partNumber;
         Xdr::read <StreamIO> (*_data->_streamData->is, partNumber);
         if (partNumber != _data->partNumber)
         {
             THROW (Iex::ArgExc, "Unexpected part number " << partNumber
             << ", should be " << _data->partNumber << ".");
         }
     }
     
     Xdr::read <StreamIO> (*_data->_streamData->is, tileXCoord);
     Xdr::read <StreamIO> (*_data->_streamData->is, tileYCoord);
     Xdr::read <StreamIO> (*_data->_streamData->is, levelX);
     Xdr::read <StreamIO> (*_data->_streamData->is, levelY);
     
     Int64 sampleCountTableSize;
     Int64 packedDataSize;
     Xdr::read <StreamIO> (*_data->_streamData->is, sampleCountTableSize);
     
     Xdr::read <StreamIO> (*_data->_streamData->is, packedDataSize);
     
          
     
     if (tileXCoord != dx)
         throw Iex::InputExc ("Unexpected tile x coordinate.");
     
     if (tileYCoord != dy)
         throw Iex::InputExc ("Unexpected tile y coordinate.");
     
     if (levelX != lx)
         throw Iex::InputExc ("Unexpected tile x level number coordinate.");
     
     if (levelY != ly)
         throw Iex::InputExc ("Unexpected tile y level number coordinate.");
     
     
     // total requirement for reading all the data
     
     Int64 totalSizeRequired=40+sampleCountTableSize+packedDataSize;
     
     bool big_enough = totalSizeRequired<=pixelDataSize;
     
     pixelDataSize = totalSizeRequired;
     
     // was the block we were given big enough?
     if(!big_enough || pixelData==NULL)
     {        
         // special case: seek stream back to start if we are at the beginning (regular reading pixels assumes it doesn't need to seek
         // in single part files)
         if(!isMultiPart(_data->version))
         {
             _data->_streamData->is->seekg(_data->_streamData->currentPosition); 
         }
         // leave lock here - bail before reading more data
         return;
     }
     
     // copy the values we have read into the output block
     *(int *) (pixelData+0) = dx;
     *(int *) (pixelData+4) = dy;
     *(int *) (pixelData+8) = levelX;
     *(int *) (pixelData+12) = levelY;
     *(Int64 *) (pixelData+16) =sampleCountTableSize;
     *(Int64 *) (pixelData+24) = packedDataSize;
     
     // didn't read the unpackedsize - do that now
     Xdr::read<StreamIO> (*_data->_streamData->is, *(Int64 *) (pixelData+32));
     
     // read the actual data
     _data->_streamData->is->read(pixelData+40, sampleCountTableSize+packedDataSize);
     
     
     if(!isMultiPart(_data->version))
     {
         _data->_streamData->currentPosition+=sampleCountTableSize+packedDataSize+40;
     }
     
     // leave lock here
     
     
}


unsigned int
DeepTiledInputFile::tileXSize () const
{
    return _data->tileDesc.xSize;
}


unsigned int
DeepTiledInputFile::tileYSize () const
{
    return _data->tileDesc.ySize;
}


LevelMode
DeepTiledInputFile::levelMode () const
{
    return _data->tileDesc.mode;
}


LevelRoundingMode
DeepTiledInputFile::levelRoundingMode () const
{
    return _data->tileDesc.roundingMode;
}


int
DeepTiledInputFile::numLevels () const
{
    if (levelMode() == RIPMAP_LEVELS)
        THROW (Iex::LogicExc, "Error calling numLevels() on image "
                              "file \"" << fileName() << "\" "
                              "(numLevels() is not defined for files "
                              "with RIPMAP level mode).");

    return _data->numXLevels;
}


int
DeepTiledInputFile::numXLevels () const
{
    return _data->numXLevels;
}


int
DeepTiledInputFile::numYLevels () const
{
    return _data->numYLevels;
}


bool
DeepTiledInputFile::isValidLevel (int lx, int ly) const
{
    if (lx < 0 || ly < 0)
        return false;

    if (levelMode() == MIPMAP_LEVELS && lx != ly)
        return false;

    if (lx >= numXLevels() || ly >= numYLevels())
        return false;

    return true;
}


int
DeepTiledInputFile::levelWidth (int lx) const
{
    try
    {
        return levelSize (_data->minX, _data->maxX, lx,
                          _data->tileDesc.roundingMode);
    }
    catch (Iex::BaseExc &e)
    {
        REPLACE_EXC (e, "Error calling levelWidth() on image "
                        "file \"" << fileName() << "\". " << e);
        throw;
    }
}


int
DeepTiledInputFile::levelHeight (int ly) const
{
    try
    {
        return levelSize (_data->minY, _data->maxY, ly,
                          _data->tileDesc.roundingMode);
    }
    catch (Iex::BaseExc &e)
    {
        REPLACE_EXC (e, "Error calling levelHeight() on image "
                        "file \"" << fileName() << "\". " << e);
        throw;
    }
}


int
DeepTiledInputFile::numXTiles (int lx) const
{
    if (lx < 0 || lx >= _data->numXLevels)
    {
        THROW (Iex::ArgExc, "Error calling numXTiles() on image "
                            "file \"" << _data->_streamData->is->fileName() << "\" "
                            "(Argument is not in valid range).");

    }

    return _data->numXTiles[lx];
}


int
DeepTiledInputFile::numYTiles (int ly) const
{
    if (ly < 0 || ly >= _data->numYLevels)
    {
        THROW (Iex::ArgExc, "Error calling numYTiles() on image "
                            "file \"" << _data->_streamData->is->fileName() << "\" "
                            "(Argument is not in valid range).");
    }

    return _data->numYTiles[ly];
}


Box2i
DeepTiledInputFile::dataWindowForLevel (int l) const
{
    return dataWindowForLevel (l, l);
}


Box2i
DeepTiledInputFile::dataWindowForLevel (int lx, int ly) const
{
    try
    {
        return OPENEXR_IMF_INTERNAL_NAMESPACE::dataWindowForLevel (
                _data->tileDesc,
                _data->minX, _data->maxX,
                _data->minY, _data->maxY,
                lx, ly);
    }
    catch (Iex::BaseExc &e)
    {
        REPLACE_EXC (e, "Error calling dataWindowForLevel() on image "
                        "file \"" << fileName() << "\". " << e);
        throw;
    }
}


Box2i
DeepTiledInputFile::dataWindowForTile (int dx, int dy, int l) const
{
    return dataWindowForTile (dx, dy, l, l);
}


Box2i
DeepTiledInputFile::dataWindowForTile (int dx, int dy, int lx, int ly) const
{
    try
    {
        if (!isValidTile (dx, dy, lx, ly))
            throw Iex::ArgExc ("Arguments not in valid range.");

        return OPENEXR_IMF_INTERNAL_NAMESPACE::dataWindowForTile (
                _data->tileDesc,
                _data->minX, _data->maxX,
                _data->minY, _data->maxY,
                dx, dy, lx, ly);
    }
    catch (Iex::BaseExc &e)
    {
        REPLACE_EXC (e, "Error calling dataWindowForTile() on image "
                        "file \"" << fileName() << "\". " << e);
        throw;
    }
}


bool
DeepTiledInputFile::isValidTile (int dx, int dy, int lx, int ly) const
{
    return ((lx < _data->numXLevels && lx >= 0) &&
            (ly < _data->numYLevels && ly >= 0) &&
            (dx < _data->numXTiles[lx] && dx >= 0) &&
            (dy < _data->numYTiles[ly] && dy >= 0));
}


void
DeepTiledInputFile::readPixelSampleCounts (int dx1, int dx2,
                                           int dy1, int dy2,
                                           int lx,  int ly)
{
    Int64 savedFilePos = 0;

    try
    {
        Lock lock (*_data->_streamData);

        savedFilePos = _data->_streamData->is->tellg();

        if (!isValidLevel (lx, ly))
            THROW (Iex::ArgExc,
                   "Level coordinate "
                   "(" << lx << ", " << ly << ") "
                   "is invalid.");

        if (dx1 > dx2)
            std::swap (dx1, dx2);

        if (dy1 > dy2)
            std::swap (dy1, dy2);

        int dyStart = dy1;
        int dyStop  = dy2 + 1;
        int dY      = 1;

        if (_data->lineOrder == DECREASING_Y)
        {
            dyStart = dy2;
            dyStop  = dy1 - 1;
            dY      = -1;
        }

        // (TODO) Check if we have read the sample counts for those tiles,
        // if we have, no need to read again.
        for (int dy = dyStart; dy != dyStop; dy += dY)
        {
            for (int dx = dx1; dx <= dx2; dx++)
            {
                Box2i tileRange = OPENEXR_IMF_INTERNAL_NAMESPACE::dataWindowForTile (
                        _data->tileDesc,
                        _data->minX, _data->maxX,
                        _data->minY, _data->maxY,
                        dx, dy, lx, ly);

                int xOffset = _data->sampleCountXTileCoords * tileRange.min.x;
                int yOffset = _data->sampleCountYTileCoords * tileRange.min.y;

                //
                // Skip and check the tile coordinates.
                //

                _data->_streamData->is->seekg(_data->tileOffsets(dx, dy, lx, ly));

                if (isMultiPart(_data->version))
                {
                    int partNumber;
                    Xdr::read <StreamIO> (*_data->_streamData->is, partNumber);

                    if (partNumber != _data->partNumber)
                        throw Iex::InputExc ("Unexpected part number.");
                }

                int xInFile, yInFile, lxInFile, lyInFile;
                Xdr::read <StreamIO> (*_data->_streamData->is, xInFile);
                Xdr::read <StreamIO> (*_data->_streamData->is, yInFile);
                Xdr::read <StreamIO> (*_data->_streamData->is, lxInFile);
                Xdr::read <StreamIO> (*_data->_streamData->is, lyInFile);

                if (xInFile != dx)
                    throw Iex::InputExc ("Unexpected tile x coordinate.");

                if (yInFile != dy)
                    throw Iex::InputExc ("Unexpected tile y coordinate.");

                if (lxInFile != lx)
                    throw Iex::InputExc ("Unexpected tile x level number coordinate.");

                if (lyInFile != ly)
                    throw Iex::InputExc ("Unexpected tile y level number coordinate.");

                Int64 tableSize, dataSize, unpackedDataSize;
                Xdr::read <StreamIO> (*_data->_streamData->is, tableSize);
                Xdr::read <StreamIO> (*_data->_streamData->is, dataSize);
                Xdr::read <StreamIO> (*_data->_streamData->is, unpackedDataSize);

                //
                // We make a check on the data size requirements here.
                // Whilst we wish to store 64bit sizes on disk, not all the compressors
                // have been made to work with such data sizes and are still limited to
                // using signed 32 bit (int) for the data size. As such, this version
                // insists that we validate that the data size does not exceed the data
                // type max limit.
                // @TODO refactor the compressor code to ensure full 64-bit support.
                //

                Int64 compressorMaxDataSize = Int64(std::numeric_limits<int>::max());
                if (dataSize         > compressorMaxDataSize ||
                    unpackedDataSize > compressorMaxDataSize ||
                    tableSize        > compressorMaxDataSize)
                {
                    THROW (Iex::ArgExc, "This version of the library does not"
                          << "support the allocation of data with size  > "
                          << compressorMaxDataSize
                          << " file table size    :" << tableSize
                          << " file unpacked size :" << unpackedDataSize
                          << " file packed size   :" << dataSize << ".\n");
                }

                //
                // Read and uncompress the pixel sample count table.
                //

                _data->_streamData->is->read(_data->sampleCountTableBuffer, tableSize);

                const char* readPtr;

                if (tableSize < _data->maxSampleCountTableSize)
                {
                    if(!_data->sampleCountTableComp)
                    {
                        THROW(Iex::ArgExc,"Deep scanline data corrupt at tile " << dx << ',' << dy << ',' << lx << ',' <<  ly << " (sampleCountTableDataSize error)");
                    }
                    _data->sampleCountTableComp->uncompress(_data->sampleCountTableBuffer,
                                                            tableSize,
                                                            tileRange.min.y,
                                                            readPtr);
                }
                else
                    readPtr = _data->sampleCountTableBuffer;

                int lastAccumulatedCount;
                for (int j = tileRange.min.y; j <= tileRange.max.y; j++)
                {
                    lastAccumulatedCount = 0;
                    for (int i = tileRange.min.x; i <= tileRange.max.x; i++)
                    {
                        int accumulatedCount;
                        Xdr::read <CharPtrIO> (readPtr, accumulatedCount);
                        _data->getSampleCount(i - xOffset, j - yOffset) =
                                accumulatedCount - lastAccumulatedCount;
                        lastAccumulatedCount = accumulatedCount;
                    }
                }
            }
        }

        _data->_streamData->is->seekg(savedFilePos);
    }
    catch (Iex::BaseExc &e)
    {
        REPLACE_EXC (e, "Error reading sample count data from image "
                        "file \"" << fileName() << "\". " << e);

         _data->_streamData->is->seekg(savedFilePos);

        throw;
    }
}


void
DeepTiledInputFile::readPixelSampleCount (int dx, int dy, int l)
{
    readPixelSampleCount (dx, dy, l, l);
}


void
DeepTiledInputFile::readPixelSampleCount (int dx, int dy, int lx, int ly)
{
    readPixelSampleCounts (dx, dx, dy, dy, lx, ly);
}


void
DeepTiledInputFile::readPixelSampleCounts (int dx1, int dx2,
                                           int dy1, int dy2,
                                           int l)
{
    readPixelSampleCounts (dx1, dx2, dy1, dy2, l, l);
}


size_t
DeepTiledInputFile::totalTiles() const
{
    //
    // Calculate the total number of tiles in the file
    //
    
    int numAllTiles = 0;
    
    switch (levelMode ())
    {
        case ONE_LEVEL:
        case MIPMAP_LEVELS:
            
            for (int i_l = 0; i_l < numLevels (); ++i_l)
                numAllTiles += numXTiles (i_l) * numYTiles (i_l);
            
            break;
            
        case RIPMAP_LEVELS:
            
            for (int i_ly = 0; i_ly < numYLevels (); ++i_ly)
                for (int i_lx = 0; i_lx < numXLevels (); ++i_lx)
                    numAllTiles += numXTiles (i_lx) * numYTiles (i_ly);
                
                break;
            
        default:
            
            throw Iex::ArgExc ("Unknown LevelMode format.");
    }
    return numAllTiles;
}




void 
DeepTiledInputFile::getTileOrder(int dx[],int dy[],int lx[],int ly[]) const
{
  return _data->tileOffsets.getTileOrder(dx,dy,lx,ly);
  
}

OPENEXR_IMF_INTERNAL_NAMESPACE_SOURCE_EXIT<|MERGE_RESOLUTION|>--- conflicted
+++ resolved
@@ -56,6 +56,8 @@
 #include "IlmThreadPool.h"
 #include "IlmThreadSemaphore.h"
 #include "IlmThreadMutex.h"
+#include "ImfInputStreamMutex.h"
+#include "ImfInputPartData.h"
 #include "ImathVec.h"
 #include "Iex.h"
 #include <string>
@@ -64,29 +66,22 @@
 #include <assert.h>
 #include <limits>
 
-<<<<<<< HEAD
 #include "ImfNamespace.h"
-=======
-#include "ImfInputStreamMutex.h"
-#include "ImfInputPartData.h"
-
-#include "OpenEXRConfig.h"
->>>>>>> fbdf1b7e
 
 OPENEXR_IMF_INTERNAL_NAMESPACE_SOURCE_ENTER
 
-using Imath::Box2i;
-using Imath::V2i;
+using IMATH_NAMESPACE::Box2i;
+using IMATH_NAMESPACE::V2i;
 using std::string;
 using std::vector;
 using std::min;
 using std::max;
-using IlmThread::Mutex;
-using IlmThread::Lock;
-using IlmThread::Semaphore;
-using IlmThread::Task;
-using IlmThread::TaskGroup;
-using IlmThread::ThreadPool;
+using ILMTHREAD_NAMESPACE::Mutex;
+using ILMTHREAD_NAMESPACE::Lock;
+using ILMTHREAD_NAMESPACE::Semaphore;
+using ILMTHREAD_NAMESPACE::Task;
+using ILMTHREAD_NAMESPACE::TaskGroup;
+using ILMTHREAD_NAMESPACE::ThreadPool;
 
 namespace {
 
@@ -359,7 +354,7 @@
 
     if (tileOffset == 0)
     {
-        THROW (Iex::InputExc, "Tile (" << dx << ", " << dy << ", " <<
+        THROW (IEX_NAMESPACE::InputExc, "Tile (" << dx << ", " << dy << ", " <<
                               lx << ", " << ly << ") is missing.");
     }
 
@@ -398,7 +393,7 @@
         Xdr::read <StreamIO> (*streamData->is, partNumber);
         if (partNumber != ifd->partNumber)
         {
-            THROW (Iex::ArgExc, "Unexpected part number " << partNumber
+            THROW (IEX_NAMESPACE::ArgExc, "Unexpected part number " << partNumber
                    << ", should be " << ifd->partNumber << ".");
         }
     }
@@ -423,16 +418,16 @@
 
 
     if (tileXCoord != dx)
-        throw Iex::InputExc ("Unexpected tile x coordinate.");
+        throw IEX_NAMESPACE::InputExc ("Unexpected tile x coordinate.");
 
     if (tileYCoord != dy)
-        throw Iex::InputExc ("Unexpected tile y coordinate.");
+        throw IEX_NAMESPACE::InputExc ("Unexpected tile y coordinate.");
 
     if (levelX != lx)
-        throw Iex::InputExc ("Unexpected tile x level number coordinate.");
+        throw IEX_NAMESPACE::InputExc ("Unexpected tile x level number coordinate.");
 
     if (levelY != ly)
-        throw Iex::InputExc ("Unexpected tile y level number coordinate.");
+        throw IEX_NAMESPACE::InputExc ("Unexpected tile y level number coordinate.");
 
     //
     // Read the pixel data.
@@ -826,7 +821,7 @@
             _data->_streamData->currentPosition = _data->_streamData->is->tellg();
         }
     }
-    catch (Iex::BaseExc &e)
+    catch (IEX_NAMESPACE::BaseExc &e)
     {
         if (is)          delete is;
         if (_data->_streamData) delete _data->_streamData;
@@ -881,7 +876,7 @@
             _data->_streamData->currentPosition = _data->_streamData->is->tellg();
         }
     }
-    catch (Iex::BaseExc &e)
+    catch (IEX_NAMESPACE::BaseExc &e)
     {
         if (_data && _data->_streamData) delete _data->_streamData;
         if (_data)       delete _data;
@@ -956,7 +951,7 @@
 DeepTiledInputFile::multiPartInitialize(InputPartData* part)
 {
     if (isTiled(part->header.type()) == false)
-        throw Iex::ArgExc("Can't build a DeepTiledInputFile from a scanline part.");
+        throw IEX_NAMESPACE::ArgExc("Can't build a DeepTiledInputFile from a scanline part.");
 
     _data->_streamData = part->mutex;
     _data->header = part->header;
@@ -974,7 +969,7 @@
 {
     if (_data->partNumber == -1)
         if (_data->header.type() != DEEPTILE)
-            throw Iex::ArgExc ("Expected a deep tiled file but the file is not deep tiled.");
+            throw IEX_NAMESPACE::ArgExc ("Expected a deep tiled file but the file is not deep tiled.");
 
     _data->header.sanityCheck (true);
 
@@ -1096,7 +1091,7 @@
 
         if (i.channel().xSampling != j.slice().xSampling ||
             i.channel().ySampling != j.slice().ySampling)
-            THROW (Iex::ArgExc, "X and/or y subsampling factors "
+            THROW (IEX_NAMESPACE::ArgExc, "X and/or y subsampling factors "
                                 "of \"" << i.name() << "\" channel "
                                 "of input file \"" << fileName() << "\" are "
                                 "not compatible with the frame buffer's "
@@ -1111,7 +1106,7 @@
     const Slice& sampleCountSlice = frameBuffer.getSampleCountSlice();
     if (sampleCountSlice.base == 0)
     {
-        throw Iex::ArgExc ("Invalid base pointer, please set a proper sample count slice.");
+        throw IEX_NAMESPACE::ArgExc ("Invalid base pointer, please set a proper sample count slice.");
     }
     else
     {
@@ -1244,11 +1239,11 @@
         Lock lock (*_data->_streamData);
 
         if (_data->slices.size() == 0)
-            throw Iex::ArgExc ("No frame buffer specified "
+            throw IEX_NAMESPACE::ArgExc ("No frame buffer specified "
                                "as pixel data destination.");
 
         if (!isValidLevel (lx, ly))
-            THROW (Iex::ArgExc,
+            THROW (IEX_NAMESPACE::ArgExc,
                    "Level coordinate "
                    "(" << lx << ", " << ly << ") "
                    "is invalid.");
@@ -1291,7 +1286,7 @@
                 for (int dx = dx1; dx <= dx2; dx++)
                 {
                     if (!isValidTile (dx, dy, lx, ly))
-                        THROW (Iex::ArgExc,
+                        THROW (IEX_NAMESPACE::ArgExc,
                                "Tile (" << dx << ", " << dy << ", " <<
                                lx << "," << ly << ") is not a valid tile.");
 
@@ -1336,9 +1331,9 @@
         }
 
         if (exception)
-            throw Iex::IoExc (*exception);
-    }
-    catch (Iex::BaseExc &e)
+            throw IEX_NAMESPACE::IoExc (*exception);
+    }
+    catch (IEX_NAMESPACE::BaseExc &e)
     {
         REPLACE_EXC (e, "Error reading pixel data from image "
                         "file \"" << fileName() << "\". " << e);
@@ -1375,14 +1370,14 @@
                              Int64 &pixelDataSize) const
 {
      if (!isValidTile (dx, dy, lx, ly))
-               throw Iex::ArgExc ("Tried to read a tile outside "
+               throw IEX_NAMESPACE::ArgExc ("Tried to read a tile outside "
                                    "the image file's data window.");
     
      Int64 tileOffset = _data->tileOffsets (dx, dy, lx, ly);
                                    
      if(tileOffset == 0)
      {
-        THROW (Iex::InputExc, "Tile (" << dx << ", " << dy << ", " <<
+        THROW (IEX_NAMESPACE::InputExc, "Tile (" << dx << ", " << dy << ", " <<
         lx << ", " << ly << ") is missing.");
      }
      
@@ -1406,7 +1401,7 @@
          Xdr::read <StreamIO> (*_data->_streamData->is, partNumber);
          if (partNumber != _data->partNumber)
          {
-             THROW (Iex::ArgExc, "Unexpected part number " << partNumber
+             THROW (IEX_NAMESPACE::ArgExc, "Unexpected part number " << partNumber
              << ", should be " << _data->partNumber << ".");
          }
      }
@@ -1425,16 +1420,16 @@
           
      
      if (tileXCoord != dx)
-         throw Iex::InputExc ("Unexpected tile x coordinate.");
+         throw IEX_NAMESPACE::InputExc ("Unexpected tile x coordinate.");
      
      if (tileYCoord != dy)
-         throw Iex::InputExc ("Unexpected tile y coordinate.");
+         throw IEX_NAMESPACE::InputExc ("Unexpected tile y coordinate.");
      
      if (levelX != lx)
-         throw Iex::InputExc ("Unexpected tile x level number coordinate.");
+         throw IEX_NAMESPACE::InputExc ("Unexpected tile x level number coordinate.");
      
      if (levelY != ly)
-         throw Iex::InputExc ("Unexpected tile y level number coordinate.");
+         throw IEX_NAMESPACE::InputExc ("Unexpected tile y level number coordinate.");
      
      
      // total requirement for reading all the data
@@ -1516,7 +1511,7 @@
 DeepTiledInputFile::numLevels () const
 {
     if (levelMode() == RIPMAP_LEVELS)
-        THROW (Iex::LogicExc, "Error calling numLevels() on image "
+        THROW (IEX_NAMESPACE::LogicExc, "Error calling numLevels() on image "
                               "file \"" << fileName() << "\" "
                               "(numLevels() is not defined for files "
                               "with RIPMAP level mode).");
@@ -1563,7 +1558,7 @@
         return levelSize (_data->minX, _data->maxX, lx,
                           _data->tileDesc.roundingMode);
     }
-    catch (Iex::BaseExc &e)
+    catch (IEX_NAMESPACE::BaseExc &e)
     {
         REPLACE_EXC (e, "Error calling levelWidth() on image "
                         "file \"" << fileName() << "\". " << e);
@@ -1580,7 +1575,7 @@
         return levelSize (_data->minY, _data->maxY, ly,
                           _data->tileDesc.roundingMode);
     }
-    catch (Iex::BaseExc &e)
+    catch (IEX_NAMESPACE::BaseExc &e)
     {
         REPLACE_EXC (e, "Error calling levelHeight() on image "
                         "file \"" << fileName() << "\". " << e);
@@ -1594,7 +1589,7 @@
 {
     if (lx < 0 || lx >= _data->numXLevels)
     {
-        THROW (Iex::ArgExc, "Error calling numXTiles() on image "
+        THROW (IEX_NAMESPACE::ArgExc, "Error calling numXTiles() on image "
                             "file \"" << _data->_streamData->is->fileName() << "\" "
                             "(Argument is not in valid range).");
 
@@ -1609,7 +1604,7 @@
 {
     if (ly < 0 || ly >= _data->numYLevels)
     {
-        THROW (Iex::ArgExc, "Error calling numYTiles() on image "
+        THROW (IEX_NAMESPACE::ArgExc, "Error calling numYTiles() on image "
                             "file \"" << _data->_streamData->is->fileName() << "\" "
                             "(Argument is not in valid range).");
     }
@@ -1636,7 +1631,7 @@
                 _data->minY, _data->maxY,
                 lx, ly);
     }
-    catch (Iex::BaseExc &e)
+    catch (IEX_NAMESPACE::BaseExc &e)
     {
         REPLACE_EXC (e, "Error calling dataWindowForLevel() on image "
                         "file \"" << fileName() << "\". " << e);
@@ -1658,7 +1653,7 @@
     try
     {
         if (!isValidTile (dx, dy, lx, ly))
-            throw Iex::ArgExc ("Arguments not in valid range.");
+            throw IEX_NAMESPACE::ArgExc ("Arguments not in valid range.");
 
         return OPENEXR_IMF_INTERNAL_NAMESPACE::dataWindowForTile (
                 _data->tileDesc,
@@ -1666,7 +1661,7 @@
                 _data->minY, _data->maxY,
                 dx, dy, lx, ly);
     }
-    catch (Iex::BaseExc &e)
+    catch (IEX_NAMESPACE::BaseExc &e)
     {
         REPLACE_EXC (e, "Error calling dataWindowForTile() on image "
                         "file \"" << fileName() << "\". " << e);
@@ -1699,7 +1694,7 @@
         savedFilePos = _data->_streamData->is->tellg();
 
         if (!isValidLevel (lx, ly))
-            THROW (Iex::ArgExc,
+            THROW (IEX_NAMESPACE::ArgExc,
                    "Level coordinate "
                    "(" << lx << ", " << ly << ") "
                    "is invalid.");
@@ -1748,7 +1743,7 @@
                     Xdr::read <StreamIO> (*_data->_streamData->is, partNumber);
 
                     if (partNumber != _data->partNumber)
-                        throw Iex::InputExc ("Unexpected part number.");
+                        throw IEX_NAMESPACE::InputExc ("Unexpected part number.");
                 }
 
                 int xInFile, yInFile, lxInFile, lyInFile;
@@ -1758,16 +1753,16 @@
                 Xdr::read <StreamIO> (*_data->_streamData->is, lyInFile);
 
                 if (xInFile != dx)
-                    throw Iex::InputExc ("Unexpected tile x coordinate.");
+                    throw IEX_NAMESPACE::InputExc ("Unexpected tile x coordinate.");
 
                 if (yInFile != dy)
-                    throw Iex::InputExc ("Unexpected tile y coordinate.");
+                    throw IEX_NAMESPACE::InputExc ("Unexpected tile y coordinate.");
 
                 if (lxInFile != lx)
-                    throw Iex::InputExc ("Unexpected tile x level number coordinate.");
+                    throw IEX_NAMESPACE::InputExc ("Unexpected tile x level number coordinate.");
 
                 if (lyInFile != ly)
-                    throw Iex::InputExc ("Unexpected tile y level number coordinate.");
+                    throw IEX_NAMESPACE::InputExc ("Unexpected tile y level number coordinate.");
 
                 Int64 tableSize, dataSize, unpackedDataSize;
                 Xdr::read <StreamIO> (*_data->_streamData->is, tableSize);
@@ -1789,7 +1784,7 @@
                     unpackedDataSize > compressorMaxDataSize ||
                     tableSize        > compressorMaxDataSize)
                 {
-                    THROW (Iex::ArgExc, "This version of the library does not"
+                    THROW (IEX_NAMESPACE::ArgExc, "This version of the library does not"
                           << "support the allocation of data with size  > "
                           << compressorMaxDataSize
                           << " file table size    :" << tableSize
@@ -1809,7 +1804,7 @@
                 {
                     if(!_data->sampleCountTableComp)
                     {
-                        THROW(Iex::ArgExc,"Deep scanline data corrupt at tile " << dx << ',' << dy << ',' << lx << ',' <<  ly << " (sampleCountTableDataSize error)");
+                        THROW(IEX_NAMESPACE::ArgExc,"Deep scanline data corrupt at tile " << dx << ',' << dy << ',' << lx << ',' <<  ly << " (sampleCountTableDataSize error)");
                     }
                     _data->sampleCountTableComp->uncompress(_data->sampleCountTableBuffer,
                                                             tableSize,
@@ -1837,7 +1832,7 @@
 
         _data->_streamData->is->seekg(savedFilePos);
     }
-    catch (Iex::BaseExc &e)
+    catch (IEX_NAMESPACE::BaseExc &e)
     {
         REPLACE_EXC (e, "Error reading sample count data from image "
                         "file \"" << fileName() << "\". " << e);
@@ -1901,7 +1896,7 @@
             
         default:
             
-            throw Iex::ArgExc ("Unknown LevelMode format.");
+            throw IEX_NAMESPACE::ArgExc ("Unknown LevelMode format.");
     }
     return numAllTiles;
 }
