--- conflicted
+++ resolved
@@ -51,12 +51,8 @@
 #include <stdio.h>
 #include <assert.h>
 
-<<<<<<< HEAD
-using namespace OPENEXR_IMF_NAMESPACE;
-=======
 namespace IMF = OPENEXR_IMF_NAMESPACE;
 using namespace IMF;
->>>>>>> ac2686f2
 using namespace std;
 using namespace IMATH_NAMESPACE;
 
